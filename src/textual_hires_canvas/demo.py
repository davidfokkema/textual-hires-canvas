import time
from math import floor

from textual import on
from textual.app import App, ComposeResult

from textual_hires_canvas import Canvas, HiResMode


class DemoApp(App[None]):
<<<<<<< HEAD
    _bx = 0
    _bdx = 0.1
    _by = 0
    _bdy = 0.1
    _tidx = 0.0
    _frame_count = 0
    _fps = 0
    _last_time = 0.0
    _canvas = Canvas(80, 20)
    _fps_history = []
    _graph_width = 40
    _graph_height = 15
    _graph_lines = []

    def compose(self) -> ComposeResult:
        yield self._canvas
=======
    _box_x_pos = 0
    _box_y_pos = 0
    _text_x_pos = 0.0

    _box_x_step = 1
    _box_y_step = 1
    _text_x_step = 0.5

    def compose(self) -> ComposeResult:
        yield Canvas(1, 1)
>>>>>>> 9bc4c73b

    def on_mount(self) -> None:
        self.set_interval(1 / 60, self.redraw_canvas)
        self.set_interval(1, self.calc_fps)
        self._fps_history = [0.0] * self._graph_width
        self._last_time = time.time()
        self.calc_fps()

    @on(Canvas.Resize)
    def resize(self, event: Canvas.Resize) -> None:
        event.canvas.reset(size=event.size)

    def build_fps_graph_line(
        self, i: int, v: float
    ) -> tuple[float, float, float, float]:
        return (
            i + 1,
            self._canvas.size.height - 1,
            i + 1,
            self._canvas.size.height - (v / 60.0 * self._graph_height + 1),
        )

    def calc_fps(self) -> None:
        """Calculate the FPS and update the graph lines."""
        curr_time = time.time()
        delta = curr_time - self._last_time

        if delta > 0:
            self._fps = self._frame_count / delta
        else:
            self._fps = 0

        self._frame_count = 0
        self._fps_history.append(self._fps)
        self._fps_history.pop(0)
        self._graph_lines = [
            self.build_fps_graph_line(i, fps) for i, fps in enumerate(self._fps_history)
        ]
        self._last_time = time.time()

    def draw_fps_charts(self) -> None:
        """Draw the FPS charts on the canvas."""
        canvas = self._canvas

        canvas.draw_rectangle_box(
            0,
            canvas.size.height - 1,
            len(self._fps_history) + 1,
            canvas.size.height - self._graph_height - 2,
            thickness=2,
        )
        canvas.write_text(
            int(len(self._fps_history) / 2) - 4,
            canvas.size.height - self._graph_height - 2,
            f"[bold]FPS: {self._fps:.1f}[/bold]",
        )

        canvas.draw_hires_lines(
            self._graph_lines,
            style="red",
        )

    def redraw_canvas(self) -> None:
        self._frame_count += 1
        canvas = self._canvas
        canvas.reset()
        canvas.draw_hires_line(
            0,
            0,
            canvas.size.width / 2,
            canvas.size.height / 2,
            hires_mode=HiResMode.BRAILLE,
            style="blue",
        )
        canvas.draw_hires_line(2, 5, 78, 10, hires_mode=HiResMode.BRAILLE)
        canvas.draw_line(0, 0, 8, 8)
        canvas.draw_line(0, 19, 39, 0, char="X", style="red")
        canvas.write_text(
            floor(self._text_x_pos),
            10,
            "[green]This text is [bold]easy[/bold] to read",
        )
        canvas.draw_rectangle_box(
<<<<<<< HEAD
            int(self._bx),
            int(self._by),
            int(self._bx + 20),
            int(self._by + 10),
            thickness=2,
        )
        self._bx += self._bdx
        if (self._bx <= 0) or (self._bx + 20 >= canvas.size.width - 1):
            self._bdx *= -1
        self._by += self._bdy
        if (self._by <= 0) or (self._by + 10 >= canvas.size.height - 1):
            self._bdy *= -1
        self._tidx += 0.1
        if self._tidx >= canvas.size.width + 20:
            self._tidx = -20

        self.draw_fps_charts()


def main():
=======
            self._box_x_pos,
            self._box_y_pos,
            self._box_x_pos + 20,
            self._box_y_pos + 10,
            thickness=2,
        )
        self._box_x_pos += self._box_x_step
        if (self._box_x_pos <= 0) or (self._box_x_pos + 20 >= canvas.size.width - 1):
            self._box_x_step *= -1
        self._box_y_pos += self._box_y_step
        if (self._box_y_pos <= 0) or (self._box_y_pos + 10 >= canvas.size.height - 1):
            self._box_y_step *= -1
        self._text_x_pos += self._text_x_step
        if self._text_x_pos >= canvas.size.width + 20:
            self._text_x_pos = -20


def main() -> None:
>>>>>>> 9bc4c73b
    DemoApp().run()


if __name__ == "__main__":
    main()<|MERGE_RESOLUTION|>--- conflicted
+++ resolved
@@ -8,7 +8,6 @@
 
 
 class DemoApp(App[None]):
-<<<<<<< HEAD
     _bx = 0
     _bdx = 0.1
     _by = 0
@@ -25,18 +24,6 @@
 
     def compose(self) -> ComposeResult:
         yield self._canvas
-=======
-    _box_x_pos = 0
-    _box_y_pos = 0
-    _text_x_pos = 0.0
-
-    _box_x_step = 1
-    _box_y_step = 1
-    _text_x_step = 0.5
-
-    def compose(self) -> ComposeResult:
-        yield Canvas(1, 1)
->>>>>>> 9bc4c73b
 
     def on_mount(self) -> None:
         self.set_interval(1 / 60, self.redraw_canvas)
@@ -120,7 +107,6 @@
             "[green]This text is [bold]easy[/bold] to read",
         )
         canvas.draw_rectangle_box(
-<<<<<<< HEAD
             int(self._bx),
             int(self._by),
             int(self._bx + 20),
@@ -140,27 +126,7 @@
         self.draw_fps_charts()
 
 
-def main():
-=======
-            self._box_x_pos,
-            self._box_y_pos,
-            self._box_x_pos + 20,
-            self._box_y_pos + 10,
-            thickness=2,
-        )
-        self._box_x_pos += self._box_x_step
-        if (self._box_x_pos <= 0) or (self._box_x_pos + 20 >= canvas.size.width - 1):
-            self._box_x_step *= -1
-        self._box_y_pos += self._box_y_step
-        if (self._box_y_pos <= 0) or (self._box_y_pos + 10 >= canvas.size.height - 1):
-            self._box_y_step *= -1
-        self._text_x_pos += self._text_x_step
-        if self._text_x_pos >= canvas.size.width + 20:
-            self._text_x_pos = -20
-
-
 def main() -> None:
->>>>>>> 9bc4c73b
     DemoApp().run()
 
 
